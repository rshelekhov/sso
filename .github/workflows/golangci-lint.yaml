--- conflicted
+++ resolved
@@ -14,17 +14,9 @@
       - uses: actions/setup-go@v5
         with:
           go-version: stable
-<<<<<<< HEAD
       - name: Download dependencies
         run: go mod download
       - name: Install golangci-lint
         run: go install github.com/golangci/golangci-lint/cmd/golangci-lint@latest
       - name: Run golangci-lint
-        run: golangci-lint run --config=.golangci.yaml
-=======
-      - name: golangci-lint
-        uses: golangci/golangci-lint-action@v6
-        with:
-          version: v1.60
-          args: --config=.golangci.yaml
->>>>>>> 5b13f44b
+        run: golangci-lint run --config=.golangci.yaml