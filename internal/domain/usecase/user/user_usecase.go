package user

import (
	"context"
	"errors"
	"fmt"
	"log/slog"
	"time"

	"github.com/rshelekhov/golib/observability/tracing"
	"github.com/rshelekhov/sso/internal/domain"
	"github.com/rshelekhov/sso/internal/domain/entity"
	"github.com/rshelekhov/sso/internal/lib/e"
	"go.opentelemetry.io/otel/attribute"
)

type User struct {
	log             *slog.Logger
	clientValidator ClientValidator
	sessionMgr      SessionManager
	userMgr         UserdataManager
	passwordMgr     PasswordManager
	identityMgr     IdentityManager
	verificationMgr VerificationManager
	txMgr           TransactionManager
	metrics         MetricsRecorder
}

type (
	ContextManager interface {
		FromContext(ctx context.Context) (string, bool)
		ToContext(ctx context.Context, value string) context.Context
	}

	ClientValidator interface {
		ValidateClientID(ctx context.Context, clientID string) error
	}

	SessionManager interface {
		DeleteUserSessions(ctx context.Context, user entity.User) error
		DeleteUserDevices(ctx context.Context, user entity.User) error
	}

	UserdataManager interface {
		GetUserByID(ctx context.Context, userID string) (entity.User, error)
		GetUserData(ctx context.Context, userID string) (entity.User, error)
		GetUserStatusByEmail(ctx context.Context, email string) (string, error)
		GetUserStatusByID(ctx context.Context, userID string) (string, error)
		UpdateUserData(ctx context.Context, user entity.User) error
		DeleteUser(ctx context.Context, user entity.User) error
	}

	PasswordManager interface {
		HashPassword(password string) (string, error)
		PasswordMatch(hash, password string) (bool, error)
	}

	IdentityManager interface {
		ExtractUserIDFromTokenInContext(ctx context.Context, clientID string) (string, error)
	}

	VerificationManager interface {
		DeleteAllTokens(ctx context.Context, userID string) error
	}

	TransactionManager interface {
		WithinTransaction(ctx context.Context, fn func(ctx context.Context) error) error
	}
)

func NewUsecase(
	log *slog.Logger,
	av ClientValidator,
	ss SessionManager,
	um UserdataManager,
	pm PasswordManager,
	im IdentityManager,
	vm VerificationManager,
	tm TransactionManager,
	metrics MetricsRecorder,
) *User {
	return &User{
		log:             log,
		clientValidator: av,
		sessionMgr:      ss,
		userMgr:         um,
		passwordMgr:     pm,
		identityMgr:     im,
		verificationMgr: vm,
		txMgr:           tm,
		metrics:         metrics,
	}
}

func (u *User) GetUser(ctx context.Context, clientID string) (entity.User, error) {
	const method = "usecase.User.GetUser"

	ctx, span := tracing.StartSpan(ctx, method)
	defer span.End()

	span.SetAttributes(
		tracing.String("client.id", clientID),
	)

	log := u.log.With(slog.String("method", method))

	ctx, extractUserIDSpan := tracing.StartSpan(ctx, "extract_user_id_from_token")
	userID, err := u.identityMgr.ExtractUserIDFromTokenInContext(ctx, clientID)
	if err != nil {
		tracing.RecordError(extractUserIDSpan, err)
		extractUserIDSpan.End()

		e.LogError(ctx, log, domain.ErrFailedToExtractUserIDFromContext, err)
		return entity.User{}, domain.ErrFailedToExtractUserIDFromContext
	}

	extractUserIDSpan.End()

	ctx, getUserByIDSpan := tracing.StartSpan(ctx, "get_user_by_id")
	userData, err := u.userMgr.GetUserByID(ctx, userID)
	if err != nil {
		tracing.RecordError(getUserByIDSpan, err)
		getUserByIDSpan.End()

		if errors.Is(err, domain.ErrUserNotFound) {
			e.LogError(ctx, log, domain.ErrUserNotFound, err, slog.String("user.id", userID))
			return entity.User{}, domain.ErrUserNotFound
		}

		e.LogError(ctx, log, domain.ErrFailedToGetUser, err, slog.String("user.id", userID))
		return entity.User{}, fmt.Errorf("%w: %w", domain.ErrFailedToGetUserByID, err)
	}

	getUserByIDSpan.End()

	log.Info("user received own data", slog.String("user.id", userID))

	return userData, nil
}

func (u *User) GetUserByID(ctx context.Context, clientID, userID string) (entity.User, error) {
	const method = "usecase.User.GetUserByID"

	ctx, span := tracing.StartSpan(ctx, method)
	defer span.End()

	span.SetAttributes(
		tracing.String("client.id", clientID),
		tracing.String("user.id", userID),
	)

	log := u.log.With(slog.String("method", method))

	ctx, getUserByIDSpan := tracing.StartSpan(ctx, "get_user_by_id")
	userData, err := u.userMgr.GetUserByID(ctx, userID)
	if err != nil {
		tracing.RecordError(getUserByIDSpan, err)
		getUserByIDSpan.End()

		if errors.Is(err, domain.ErrUserNotFound) {
			e.LogError(ctx, log, domain.ErrUserNotFound, err, slog.String("user.id", userID))
			return entity.User{}, domain.ErrUserNotFound
		}

		e.LogError(ctx, log, domain.ErrFailedToGetUser, err, slog.String("user.id", userID))
		return entity.User{}, fmt.Errorf("%w: %w", domain.ErrFailedToGetUserByID, err)
	}

	getUserByIDSpan.End()

	log.Info("user found by ID", slog.String("user.id", userID))

	return userData, nil
}

func (u *User) UpdateUser(ctx context.Context, clientID string, data entity.UserRequestData) (entity.User, error) {
	const method = "usecase.User.UpdateUser"

	ctx, span := tracing.StartSpan(ctx, method)
	defer span.End()

	span.SetAttributes(
		tracing.String("client.id", clientID),
	)

	log := u.log.With(slog.String("method", method))

	ctx, extractUserIDSpan := tracing.StartSpan(ctx, "extract_user_id_from_token")
	userID, err := u.identityMgr.ExtractUserIDFromTokenInContext(ctx, clientID)
	if err != nil {
		tracing.RecordError(extractUserIDSpan, err)
		extractUserIDSpan.End()

		e.LogError(ctx, log, domain.ErrFailedToExtractUserIDFromContext, err)
		return entity.User{}, domain.ErrFailedToExtractUserIDFromContext
	}

	extractUserIDSpan.End()

	ctx, getUserDataSpan := tracing.StartSpan(ctx, "get_user_data")
	userDataFromDB, err := u.userMgr.GetUserData(ctx, userID)
	if err != nil {
		tracing.RecordError(getUserDataSpan, err)
		getUserDataSpan.End()

		if errors.Is(err, domain.ErrUserNotFound) {
			e.LogError(ctx, log, domain.ErrUserNotFound, err, slog.String("user.id", userID))
			return entity.User{}, domain.ErrUserNotFound
		}

		e.LogError(ctx, log, domain.ErrFailedToGetUserData, err, slog.String("user.id", userID))
		return entity.User{}, fmt.Errorf("%w: %w", domain.ErrFailedToGetUserData, err)
	}

	getUserDataSpan.End()

	ctx, updateUserFieldsSpan := tracing.StartSpan(ctx, "update_user_fields")
	updatedUser, err := u.updateUserFields(ctx, data, userDataFromDB)
	if err != nil {
		tracing.RecordError(updateUserFieldsSpan, err)
		updateUserFieldsSpan.End()

		e.LogError(ctx, log, domain.ErrFailedToUpdateUser, err, slog.String("user.id", userID))
		return entity.User{}, fmt.Errorf("%w: %w", domain.ErrFailedToUpdateUser, err)
	}

	updateUserFieldsSpan.End()

	log.Info("user updated", slog.String("user.id", userID))

	return updatedUser, nil
}

func (u *User) DeleteUser(ctx context.Context, clientID string) error {
	const method = "usecase.User.DeleteUser"

	ctx, span := tracing.StartSpan(ctx, method)
	defer span.End()

	span.SetAttributes(
		tracing.String("client.id", clientID),
	)

	log := u.log.With(slog.String("method", method))

<<<<<<< HEAD
	u.metrics.RecordUserDeletionsAttempt(ctx, clientID)

=======
	ctx, extractUserIDSpan := tracing.StartSpan(ctx, "extract_user_id_from_token")
>>>>>>> 33790c84
	userID, err := u.identityMgr.ExtractUserIDFromTokenInContext(ctx, clientID)
	if err != nil {
		tracing.RecordError(extractUserIDSpan, err)
		extractUserIDSpan.End()

		e.LogError(ctx, log, domain.ErrFailedToExtractUserIDFromContext, err)
		return domain.ErrFailedToExtractUserIDFromContext
	}

	extractUserIDSpan.End()

	userData := entity.User{
		ID:        userID,
		DeletedAt: time.Now(),
	}

	if err = u.txMgr.WithinTransaction(ctx, func(txCtx context.Context) error {
		txCtx, txSpan := tracing.StartSpan(txCtx, "transaction")
		defer txSpan.End()

		txCtx, getUserStatusByIDSpan := tracing.StartSpan(txCtx, "get_user_status_by_id")
		userStatus, err := u.userMgr.GetUserStatusByID(txCtx, userData.ID)
		if err != nil {
			tracing.RecordError(getUserStatusByIDSpan, err)
			getUserStatusByIDSpan.End()
			return fmt.Errorf("%w: %w", domain.ErrFailedToGetUserStatusByID, err)
		}

		getUserStatusByIDSpan.End()

		switch userStatus {
		case entity.UserStatusActive.String():
			if err = u.cleanupUserData(txCtx, userData); err != nil {
				return fmt.Errorf("%w: %w", domain.ErrFailedToCleanupUserData, err)
			}
			return nil
		case entity.UserStatusSoftDeleted.String(), entity.UserStatusNotFound.String():
			return domain.ErrUserNotFound
		default:
			return fmt.Errorf("%w: %s", domain.ErrUnknownUserStatus, userStatus)
		}
	}); err != nil {
<<<<<<< HEAD
		e.LogError(ctx, log, domain.ErrFailedToCommitTransaction, err, slog.Any("userID", userData.ID))
		u.metrics.RecordUserDeletionsError(ctx, clientID, attribute.String("error.type", domain.ErrFailedToCommitTransaction.Error()))
=======
		tracing.RecordError(span, err)
		e.LogError(ctx, log, domain.ErrFailedToCommitTransaction, err, slog.String("user.id", userData.ID))
>>>>>>> 33790c84
		return err
	}

	log.Info("user soft-deleted", slog.String("user.id", userData.ID))

	u.metrics.RecordUserDeletionsSuccess(ctx, clientID)

	return nil
}

func (u *User) DeleteUserByID(ctx context.Context, clientID, userID string) error {
	const method = "usecase.User.DeleteUserByID"

	ctx, span := tracing.StartSpan(ctx, method)
	defer span.End()

	span.SetAttributes(
		tracing.String("client.id", clientID),
		tracing.String("user.id", userID),
	)

	log := u.log.With(slog.String("method", method))

	u.metrics.RecordUserDeletionsAttempt(ctx, clientID)

	userData := entity.User{
		ID:        userID,
		DeletedAt: time.Now(),
	}

	if err := u.txMgr.WithinTransaction(ctx, func(txCtx context.Context) error {
		txCtx, txSpan := tracing.StartSpan(txCtx, "transaction")
		defer txSpan.End()

		txCtx, getUserStatusByIDSpan := tracing.StartSpan(txCtx, "get_user_status_by_id")
		userStatus, err := u.userMgr.GetUserStatusByID(txCtx, userData.ID)
		if err != nil {
			tracing.RecordError(getUserStatusByIDSpan, err)
			getUserStatusByIDSpan.End()
			return fmt.Errorf("%w: %w", domain.ErrFailedToGetUserStatusByID, err)
		}

		getUserStatusByIDSpan.End()

		switch userStatus {
		case entity.UserStatusActive.String():
			if err = u.cleanupUserData(txCtx, userData); err != nil {
				return fmt.Errorf("%w: %w", domain.ErrFailedToCleanupUserData, err)
			}
			return nil
		case entity.UserStatusSoftDeleted.String(), entity.UserStatusNotFound.String():
			return domain.ErrUserNotFound
		default:
			return fmt.Errorf("%w: %s", domain.ErrUnknownUserStatus, userStatus)
		}
	}); err != nil {
<<<<<<< HEAD
		e.LogError(ctx, log, domain.ErrFailedToCommitTransaction, err, slog.Any("userID", userData.ID))
		u.metrics.RecordUserDeletionsError(ctx, clientID, attribute.String("error.type", domain.ErrFailedToCommitTransaction.Error()))
=======
		tracing.RecordError(span, err)
		e.LogError(ctx, log, domain.ErrFailedToCommitTransaction, err, slog.String("user.id", userData.ID))
>>>>>>> 33790c84
		return err
	}

	log.Info("user soft-deleted by ID", slog.String("user.id", userData.ID))

	u.metrics.RecordUserDeletionsSuccess(ctx, clientID)

	return nil
}

func (u *User) updateUserFields(
	ctx context.Context,
	data entity.UserRequestData,
	userDataFromDB entity.User,
) (entity.User, error) {
	updatedUser := entity.User{
		ID:        userDataFromDB.ID,
		Email:     data.Email,
		UpdatedAt: time.Now(),
	}

	if err := u.handlePasswordUpdate(data, userDataFromDB, &updatedUser); err != nil {
		return entity.User{}, err
	}

	if err := u.handleEmailUpdate(ctx, userDataFromDB, &updatedUser); err != nil {
		return entity.User{}, err
	}

	err := u.userMgr.UpdateUserData(ctx, updatedUser)
	if err != nil {
		return entity.User{}, fmt.Errorf("%w: %w", domain.ErrFailedToUpdateUser, err)
	}

	return updatedUser, nil
}

func (u *User) handlePasswordUpdate(
	data entity.UserRequestData,
	userDataFromDB entity.User,
	updatedUser *entity.User,
) error {
	const method = "usecase.User.handlePasswordUpdate"

	if data.UpdatedPassword == "" {
		return nil
	}

	// Check if the current password is provided
	if data.Password == "" {
		return domain.ErrCurrentPasswordRequired
	}

	// Check if the current password is correct
	if err := u.validateCurrentPassword(userDataFromDB.PasswordHash, data.Password); err != nil {
		return err
	}

	// Check if the new password does not match the current password
	if err := u.validateNewPassword(userDataFromDB.PasswordHash, data.UpdatedPassword); err != nil {
		return err
	}

	hash, err := u.passwordMgr.HashPassword(data.UpdatedPassword)
	if err != nil {
		return fmt.Errorf("%s: %w: %w", method, domain.ErrFailedToGeneratePasswordHash, err)
	}

	updatedUser.PasswordHash = hash

	return nil
}

func (u *User) validateCurrentPassword(hash, password string) error {
	const method = "usecase.User.validateCurrentPassword"

	matched, err := u.passwordMgr.PasswordMatch(hash, password)
	if err != nil {
		return fmt.Errorf("%s: %w: %w", method, domain.ErrFailedToCheckPasswordHashMatch, err)
	}

	if !matched {
		return domain.ErrPasswordsDoNotMatch
	}

	return nil
}

func (u *User) validateNewPassword(hash, password string) error {
	const method = "usecase.User.validateNewPassword"

	matched, err := u.passwordMgr.PasswordMatch(hash, password)
	if err != nil {
		return fmt.Errorf("%s: %w: %w", method, domain.ErrFailedToCheckPasswordHashMatch, err)
	}

	if matched {
		return domain.ErrNoPasswordChangesDetected
	}

	return nil
}

func (u *User) handleEmailUpdate(ctx context.Context, userDataFromDB entity.User, updatedUser *entity.User) error {
	const method = "usecase.User.handleEmailUpdate"

	if updatedUser.Email == "" {
		return nil
	}

	if updatedUser.Email == userDataFromDB.Email {
		return domain.ErrNoEmailChangesDetected
	}

	userStatus, err := u.userMgr.GetUserStatusByEmail(ctx, updatedUser.Email)
	if err != nil {
		return fmt.Errorf("%s: %w: %w", method, domain.ErrFailedToGetUserStatusByEmail, err)
	}

	if userStatus == entity.UserStatusActive.String() {
		return domain.ErrEmailAlreadyTaken
	}

	return nil
}

func (u *User) cleanupUserData(ctx context.Context, user entity.User) error {
	if err := u.userMgr.DeleteUser(ctx, user); err != nil {
		return fmt.Errorf("%w: %w", domain.ErrFailedToDeleteUser, err)
	}

	if err := u.sessionMgr.DeleteUserSessions(ctx, user); err != nil {
		return fmt.Errorf("%w: %w", domain.ErrFailedToDeleteAllUserSessions, err)
	}

	if err := u.sessionMgr.DeleteUserDevices(ctx, user); err != nil {
		return fmt.Errorf("%w: %w", domain.ErrFailedToDeleteUserDevices, err)
	}

	if err := u.verificationMgr.DeleteAllTokens(ctx, user.ID); err != nil {
		return fmt.Errorf("%w: %w", domain.ErrFailedToDeleteUserTokens, err)
	}

	return nil
}<|MERGE_RESOLUTION|>--- conflicted
+++ resolved
@@ -243,12 +243,10 @@
 
 	log := u.log.With(slog.String("method", method))
 
-<<<<<<< HEAD
 	u.metrics.RecordUserDeletionsAttempt(ctx, clientID)
 
-=======
 	ctx, extractUserIDSpan := tracing.StartSpan(ctx, "extract_user_id_from_token")
->>>>>>> 33790c84
+
 	userID, err := u.identityMgr.ExtractUserIDFromTokenInContext(ctx, clientID)
 	if err != nil {
 		tracing.RecordError(extractUserIDSpan, err)
@@ -291,13 +289,9 @@
 			return fmt.Errorf("%w: %s", domain.ErrUnknownUserStatus, userStatus)
 		}
 	}); err != nil {
-<<<<<<< HEAD
-		e.LogError(ctx, log, domain.ErrFailedToCommitTransaction, err, slog.Any("userID", userData.ID))
+    tracing.RecordError(span, err)
+		e.LogError(ctx, log, domain.ErrFailedToCommitTransaction, err, slog.String("user.id", userData.ID))
 		u.metrics.RecordUserDeletionsError(ctx, clientID, attribute.String("error.type", domain.ErrFailedToCommitTransaction.Error()))
-=======
-		tracing.RecordError(span, err)
-		e.LogError(ctx, log, domain.ErrFailedToCommitTransaction, err, slog.String("user.id", userData.ID))
->>>>>>> 33790c84
 		return err
 	}
 
@@ -354,13 +348,9 @@
 			return fmt.Errorf("%w: %s", domain.ErrUnknownUserStatus, userStatus)
 		}
 	}); err != nil {
-<<<<<<< HEAD
-		e.LogError(ctx, log, domain.ErrFailedToCommitTransaction, err, slog.Any("userID", userData.ID))
-		u.metrics.RecordUserDeletionsError(ctx, clientID, attribute.String("error.type", domain.ErrFailedToCommitTransaction.Error()))
-=======
 		tracing.RecordError(span, err)
 		e.LogError(ctx, log, domain.ErrFailedToCommitTransaction, err, slog.String("user.id", userData.ID))
->>>>>>> 33790c84
+		u.metrics.RecordUserDeletionsError(ctx, clientID, attribute.String("error.type", domain.ErrFailedToCommitTransaction.Error()))
 		return err
 	}
 
