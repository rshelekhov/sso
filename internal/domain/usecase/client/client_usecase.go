--- conflicted
+++ resolved
@@ -14,12 +14,8 @@
 	"github.com/rshelekhov/sso/internal/domain"
 	"github.com/rshelekhov/sso/internal/domain/entity"
 	"github.com/rshelekhov/sso/internal/infrastructure/storage"
-<<<<<<< HEAD
+	"github.com/rshelekhov/sso/internal/lib/e"
 	"go.opentelemetry.io/otel/attribute"
-=======
-	"github.com/rshelekhov/sso/internal/lib/e"
->>>>>>> 33790c84
-
 	"github.com/segmentio/ksuid"
 	"golang.org/x/crypto/bcrypt"
 )
@@ -85,19 +81,12 @@
 	ctx, generateAndHashSecretSpan := tracing.StartSpan(ctx, "generate_and_hash_secret")
 	secretHash, err := u.generateAndHashSecret(clientName)
 	if err != nil {
-<<<<<<< HEAD
-		log.LogAttrs(ctx, slog.LevelError, domain.ErrFailedToGenerateSecretHash.Error(),
-			slog.Any("error", err),
-		)
+    tracing.RecordError(generateAndHashSecretSpan, err)
+		generateAndHashSecretSpan.End()
+    
+		e.LogError(ctx, log, domain.ErrFailedToGenerateSecretHash, err)
 		u.metrics.RecordClientRegistrationsError(ctx, attribute.String("error.type", domain.ErrFailedToGenerateSecretHash.Error()))
-		return err
-=======
-		tracing.RecordError(generateAndHashSecretSpan, err)
-		generateAndHashSecretSpan.End()
-
-		e.LogError(ctx, log, domain.ErrFailedToGenerateSecretHash, err)
 		return domain.ErrFailedToGenerateSecretHash
->>>>>>> 33790c84
 	}
 
 	generateAndHashSecretSpan.End()
@@ -115,27 +104,15 @@
 
 	if err = u.storage.RegisterClient(ctx, clientData); err != nil {
 		if errors.Is(err, storage.ErrClientAlreadyExists) {
-<<<<<<< HEAD
-			log.LogAttrs(ctx, slog.LevelError, domain.ErrClientAlreadyExists.Error())
+      tracing.RecordError(span, err)
+			e.LogError(ctx, log, domain.ErrClientAlreadyExists, err)
 			u.metrics.RecordClientRegistrationsError(ctx, attribute.String("error.type", domain.ErrClientAlreadyExists.Error()))
 			return domain.ErrClientAlreadyExists
 		}
 
-		log.LogAttrs(ctx, slog.LevelError, domain.ErrFailedToRegisterClient.Error(),
-			slog.String("clientID", clientID),
-			slog.Any("error", err),
-		)
-
-		u.metrics.RecordClientRegistrationsError(ctx, attribute.String("error.type", domain.ErrFailedToRegisterClient.Error()))
-=======
-			tracing.RecordError(span, err)
-			e.LogError(ctx, log, domain.ErrClientAlreadyExists, err)
-			return domain.ErrClientAlreadyExists
-		}
-
 		tracing.RecordError(span, err)
 		e.LogError(ctx, log, domain.ErrFailedToRegisterClient, err)
->>>>>>> 33790c84
+		u.metrics.RecordClientRegistrationsError(ctx, attribute.String("error.type", domain.ErrFailedToRegisterClient.Error()))
 		return domain.ErrFailedToRegisterClient
 	}
 
@@ -150,18 +127,11 @@
 		span.AddEvent("Got error, rolling back client registration")
 		err = u.DeleteClient(ctx, clientData.ID, clientData.Secret)
 		if err != nil {
-<<<<<<< HEAD
-			log.LogAttrs(ctx, slog.LevelError, domain.ErrFailedToDeleteClient.Error(),
-				slog.String("clientID", clientID),
-				slog.Any("error", err),
-			)
+      tracing.RecordError(generateAndSavePrivateKeySpan, err)
+			generateAndSavePrivateKeySpan.End()
+      
+			e.LogError(ctx, log, domain.ErrFailedToDeleteClient, err)
 			u.metrics.RecordClientRegistrationsError(ctx, attribute.String("error.type", domain.ErrFailedToDeleteClient.Error()))
-=======
-			tracing.RecordError(generateAndSavePrivateKeySpan, err)
-			generateAndSavePrivateKeySpan.End()
-
-			e.LogError(ctx, log, domain.ErrFailedToDeleteClient, err)
->>>>>>> 33790c84
 			return domain.ErrFailedToDeleteClient
 		}
 
@@ -202,27 +172,13 @@
 
 	if err := u.storage.DeleteClient(ctx, clientData); err != nil {
 		if errors.Is(err, storage.ErrClientNotFound) {
-<<<<<<< HEAD
-			log.LogAttrs(ctx, slog.LevelError, domain.ErrClientNotFound.Error())
+      tracing.RecordError(span, err)
+			e.LogError(ctx, log, domain.ErrClientNotFound, err)
 			u.metrics.RecordClientDeletionsError(ctx, attribute.String("error.type", domain.ErrClientNotFound.Error()))
 			return domain.ErrClientNotFound
 		}
-
-		log.LogAttrs(ctx, slog.LevelError, domain.ErrFailedToDeleteClient.Error(),
-			slog.String("clientID", clientID),
-			slog.Any("error", err),
-		)
-
+    
 		u.metrics.RecordClientDeletionsError(ctx, attribute.String("error.type", domain.ErrFailedToDeleteClient.Error()))
-=======
-			tracing.RecordError(span, err)
-			e.LogError(ctx, log, domain.ErrClientNotFound, err)
-			return domain.ErrClientNotFound
-		}
-
-		tracing.RecordError(span, err)
-		e.LogError(ctx, log, domain.ErrFailedToDeleteClient, err)
->>>>>>> 33790c84
 		return domain.ErrFailedToDeleteClient
 	}
 
